--- conflicted
+++ resolved
@@ -24,10 +24,7 @@
 #include <media/stagefright/foundation/ColorUtils.h>
 
 #include <h264_parser.h>
-<<<<<<< HEAD
-=======
 #include <v4l2_codec2/common/VideoTypes.h>
->>>>>>> 352741d7
 #include <v4l2_codec2/components/BitstreamBuffer.h>
 #include <v4l2_codec2/components/V4L2Decoder.h>
 #include <v4l2_codec2/components/VideoFramePool.h>
@@ -43,22 +40,6 @@
     return static_cast<int32_t>(frameIndex.peeku() & 0x3FFFFFFF);
 }
 
-<<<<<<< HEAD
-std::unique_ptr<BitstreamBuffer> C2BlockToBitstreamBuffer(const C2ConstLinearBlock& block,
-                                                          const int32_t bitstreamId) {
-    const int fd = block.handle()->data[0];
-    auto dupFd = ::base::ScopedFD(dup(fd));
-    if (!dupFd.is_valid()) {
-        ALOGE("Failed to dup(%d) input buffer (bitstreamId=%d), errno=%d", fd, bitstreamId, errno);
-        return nullptr;
-    }
-
-    return std::make_unique<BitstreamBuffer>(bitstreamId, std::move(dupFd), block.offset(),
-                                             block.size());
-}
-
-=======
->>>>>>> 352741d7
 bool parseCodedColorAspects(const C2ConstLinearBlock& input,
                             C2StreamColorAspectsInfo::input* codedAspects) {
     C2ReadView view = input.map().get();
