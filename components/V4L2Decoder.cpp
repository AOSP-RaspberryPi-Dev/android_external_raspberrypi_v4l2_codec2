--- conflicted
+++ resolved
@@ -492,10 +492,7 @@
 
     mOutputQueue->Streamoff();
     mOutputQueue->DeallocateBuffers();
-<<<<<<< HEAD
-=======
     mFrameAtDevice.clear();
->>>>>>> 352741d7
     mBlockIdToV4L2Id.clear();
 
     if (mOutputQueue->AllocateBuffers(*numOutputBuffers, V4L2_MEMORY_DMABUF) == 0) {
@@ -528,14 +525,10 @@
         return;
     }
 
-<<<<<<< HEAD
-    mVideoFramePool->getVideoFrame(::base::BindOnce(&V4L2Decoder::onVideoFrameReady, mWeakThis));
-=======
     if (!mVideoFramePool->getVideoFrame(
                 ::base::BindOnce(&V4L2Decoder::onVideoFrameReady, mWeakThis))) {
         ALOGV("%s(): Previous callback is running, ignore.", __func__);
     }
->>>>>>> 352741d7
 }
 
 void V4L2Decoder::onVideoFrameReady(
@@ -545,8 +538,6 @@
 
     if (!frameWithBlockId) {
         ALOGE("Got nullptr VideoFrame.");
-<<<<<<< HEAD
-=======
         onError();
         return;
     }
@@ -576,46 +567,10 @@
 
     if (!outputBuffer) {
         ALOGE("V4L2 buffer not available.");
->>>>>>> 352741d7
         onError();
         return;
     }
 
-<<<<<<< HEAD
-    // Unwrap our arguments.
-    std::unique_ptr<VideoFrame> frame;
-    uint32_t blockId;
-    std::tie(frame, blockId) = std::move(*frameWithBlockId);
-
-    ::base::Optional<media::V4L2WritableBufferRef> outputBuffer;
-    // Find the V4L2 buffer that is associated with this block.
-    auto iter = mBlockIdToV4L2Id.find(blockId);
-    if (iter != mBlockIdToV4L2Id.end()) {
-        // If we have met this block in the past, reuse the same V4L2 buffer.
-        outputBuffer = mOutputQueue->GetFreeBuffer(iter->second);
-    } else if (mBlockIdToV4L2Id.size() < mOutputQueue->AllocatedBuffersCount()) {
-        // If this is the first time we see this block, give it the next
-        // available V4L2 buffer.
-        const size_t v4l2BufferId = mBlockIdToV4L2Id.size();
-        mBlockIdToV4L2Id.emplace(blockId, v4l2BufferId);
-        outputBuffer = mOutputQueue->GetFreeBuffer(v4l2BufferId);
-    } else {
-        // If this happens, this is a bug in VideoFramePool. It should never
-        // provide more blocks than we have V4L2 buffers.
-        ALOGE("Got more different blocks than we have V4L2 buffers for.");
-    }
-
-    if (!outputBuffer) {
-        ALOGE("V4L2 buffer not available.");
-        onError();
-        return;
-    }
-
-    uint32_t v4l2Id = outputBuffer->BufferId();
-    ALOGV("QBUF to output queue, blockId=%u, V4L2Id=%u", blockId, v4l2Id);
-
-    std::move(*outputBuffer).QueueDMABuf(frame->getFDs());
-=======
     uint32_t v4l2Id = outputBuffer->BufferId();
     ALOGV("QBUF to output queue, blockId=%u, V4L2Id=%u", blockId, v4l2Id);
 
@@ -630,7 +585,6 @@
         onError();
         return;
     }
->>>>>>> 352741d7
     mFrameAtDevice.insert(std::make_pair(v4l2Id, std::move(frame)));
 
     tryFetchVideoFrame();
