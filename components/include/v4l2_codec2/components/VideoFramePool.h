--- conflicted
+++ resolved
@@ -28,11 +28,7 @@
 class VideoFramePool {
 public:
     using FrameWithBlockId = std::pair<std::unique_ptr<VideoFrame>, uint32_t>;
-<<<<<<< HEAD
-    using GetVideoFrameCB = base::OnceCallback<void(std::optional<FrameWithBlockId>)>;
-=======
     using GetVideoFrameCB = ::base::OnceCallback<void(std::optional<FrameWithBlockId>)>;
->>>>>>> 352741d7
 
     static std::unique_ptr<VideoFramePool> Create(
             std::shared_ptr<C2BlockPool> blockPool, const size_t numBuffers,
@@ -58,15 +54,10 @@
     bool initialize();
     void destroyTask();
 
-<<<<<<< HEAD
-    void getVideoFrameTask(GetVideoFrameCB cb);
-    void onVideoFrameReady(GetVideoFrameCB cb, std::optional<FrameWithBlockId> frameWithBlockId);
-=======
     static void getVideoFrameTaskThunk(scoped_refptr<::base::SequencedTaskRunner> taskRunner,
                                        std::optional<::base::WeakPtr<VideoFramePool>> weakPool);
     void getVideoFrameTask();
     void onVideoFrameReady(std::optional<FrameWithBlockId> frameWithBlockId);
->>>>>>> 352741d7
 
     // Extracts buffer ID from graphic block.
     // |block| is the graphic block allocated by |blockPool|.
@@ -76,13 +67,10 @@
     // Ask |blockPool| to allocate the specified number of buffers.
     // |bufferCount| is the number of requested buffers.
     static c2_status_t requestNewBufferSet(C2BlockPool& blockPool, int32_t bufferCount);
-<<<<<<< HEAD
-=======
 
     // Ask |blockPool| to notify when a block is available via |cb|.
     // Return true if |blockPool| supports notifying buffer available.
     static bool setNotifyBlockAvailableCb(C2BlockPool& blockPool, ::base::OnceClosure cb);
->>>>>>> 352741d7
 
     std::shared_ptr<C2BlockPool> mBlockPool;
     const media::Size mSize;
@@ -95,9 +83,6 @@
     ::base::Thread mFetchThread{"VideoFramePoolFetchThread"};
     scoped_refptr<::base::SequencedTaskRunner> mFetchTaskRunner;
 
-    // Set to true to unconditionally interrupt pending frame requests.
-    std::atomic<bool> mCancelGetFrame = false;
-
     ::base::WeakPtr<VideoFramePool> mClientWeakThis;
     ::base::WeakPtr<VideoFramePool> mFetchWeakThis;
     ::base::WeakPtrFactory<VideoFramePool> mClientWeakThisFactory{this};
